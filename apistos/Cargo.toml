--- conflicted
+++ resolved
@@ -35,20 +35,13 @@
 
 
 [dev-dependencies]
-<<<<<<< HEAD
 actix-web-lab = { workspace = true }
 garde-actix-web = { workspace = true }
 
-apistos-models = { path = "../apistos-models", version = "0.2.1", features = ["deserialize"] }
-apistos-rapidoc = { path = "../apistos-rapidoc", version = "0.2.1" }
-apistos-redoc = { path = "../apistos-redoc", version = "0.2.1" }
-apistos-swagger-ui = { path = "../apistos-swagger-ui", version = "0.2.1" }
-=======
 apistos-models = { path = "../apistos-models", version = "0.2.2", features = ["deserialize"] }
 apistos-rapidoc = { path = "../apistos-rapidoc", version = "0.2.2" }
 apistos-redoc = { path = "../apistos-redoc", version = "0.2.2" }
 apistos-swagger-ui = { path = "../apistos-swagger-ui", version = "0.2.2" }
->>>>>>> 6756e47b
 
 [lints]
 workspace = true
